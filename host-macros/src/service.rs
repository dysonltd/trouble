--- conflicted
+++ resolved
@@ -192,13 +192,8 @@
         };
 
         self.code_build_chars.extend(quote_spanned! {characteristic.span=>
-<<<<<<< HEAD
             let (#char_name, #(#named_descriptors),*) = {
-                static #name_screaming: static_cell::StaticCell<[u8; <#ty as trouble_host::types::gatt_traits::ToGatt>::MAX_SIZE]> = static_cell::StaticCell::new();
-=======
-            let #char_name = {
                 static #name_screaming: static_cell::StaticCell<[u8; <#ty as trouble_host::types::gatt_traits::AsGatt>::MAX_SIZE]> = static_cell::StaticCell::new();
->>>>>>> 477ab38d
                 let mut val = <#ty>::default(); // constrain the type of the value here
                 val = #default_value; // update the temporary value with our new default
                 let store = #name_screaming.init([0; <#ty as trouble_host::types::gatt_traits::AsGatt>::MAX_SIZE]);
@@ -316,17 +311,10 @@
                     quote_spanned! {characteristic.span=>
                         #identifier_assignment {
                             let value = #default_value;
-<<<<<<< HEAD
                             const CAPACITY: usize = if (#capacity) < 16 { 16 } else { #capacity }; // minimum capacity is 16 bytes
                             static #name_screaming: static_cell::StaticCell<[u8; CAPACITY]> = static_cell::StaticCell::new();
                             let store = #name_screaming.init([0; CAPACITY]);
-                            let value = trouble_host::types::gatt_traits::ToGatt::to_gatt(&value);
-=======
-                            const CAPACITY: u8 = if (#capacity) < 16 { 16 } else { #capacity }; // minimum capacity is 16 bytes
-                            static #name_screaming: static_cell::StaticCell<[u8; CAPACITY as usize]> = static_cell::StaticCell::new();
-                            let store = #name_screaming.init([0; CAPACITY as usize]);
                             let value = trouble_host::types::gatt_traits::AsGatt::as_gatt(&value);
->>>>>>> 477ab38d
                             store[..value.len()].copy_from_slice(value);
                             builder.add_descriptor::<&[u8], _>(
                                 #uuid,
