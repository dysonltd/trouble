--- conflicted
+++ resolved
@@ -66,11 +66,7 @@
             Timer::after(Duration::from_secs(1)).await;
             for i in 0..10 {
                 let tx = [i; PAYLOAD_LEN];
-<<<<<<< HEAD
-                ch1.send::<_, L2CAP_MTU>(stack, &tx).await.unwrap();
-=======
-                ch1.send::<_, PAYLOAD_LEN>(&stack, &tx).await.unwrap();
->>>>>>> c113df21
+                ch1.send::<_, L2CAP_MTU>(&stack, &tx).await.unwrap();
             }
             info!("L2CAP data echoed");
 
