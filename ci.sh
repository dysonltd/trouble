--- conflicted
+++ resolved
@@ -16,7 +16,6 @@
 fi
 
 cargo batch \
-<<<<<<< HEAD
 	--- build --release --manifest-path host/Cargo.toml --no-default-features --features peripheral \
 	--- build --release --manifest-path host/Cargo.toml --no-default-features --features central \
 	--- build --release --manifest-path host/Cargo.toml --no-default-features --features central,scan \
@@ -33,7 +32,6 @@
 	--- build --release --manifest-path examples/tests/Cargo.toml \
 	--- build --release --manifest-path examples/rp-pico-w/Cargo.toml --target thumbv6m-none-eabi --features skip-cyw43-firmware \
 	--- build --release --manifest-path examples/rp-pico-2-w/Cargo.toml --target thumbv8m.main-none-eabihf --features skip-cyw43-firmware
-=======
     --- build --release --manifest-path host/Cargo.toml --no-default-features --features peripheral \
     --- build --release --manifest-path host/Cargo.toml --no-default-features --features central \
     --- build --release --manifest-path host/Cargo.toml --no-default-features --features central,scan \
@@ -52,7 +50,6 @@
     --- build --release --manifest-path benchmarks/nrf-sdc/Cargo.toml --target thumbv7em-none-eabihf --features nrf52840 \
     --- build --release --manifest-path examples/rp-pico-w/Cargo.toml --target thumbv6m-none-eabi --features skip-cyw43-firmware \
     --- build --release --manifest-path examples/rp-pico-2-w/Cargo.toml --target thumbv8m.main-none-eabihf --features skip-cyw43-firmware
->>>>>>> 06dc8f13
 #    --- build --release --manifest-path examples/apache-nimble/Cargo.toml --target thumbv7em-none-eabihf
 
 # Run tests
